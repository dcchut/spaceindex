[package]
name = "spaceindex-py"
version = "0.3.0"
authors = ["Robert Usher <266585+dcchut@users.noreply.github.com>"]
edition = "2018"
description = "spaceindex pythony module"
readme = "README.md"
license = "MIT OR Apache-2.0"
repository = "https://github.com/dcchut/spaceindex"

[lib]
name = "pyspaceindex"
crate-type = ["cdylib"]

[dependencies.spaceindex]
version = "0.3.0"
path = "../spaceindex"

[dependencies.pyo3]
<<<<<<< HEAD
version = "0.10.1"
=======
version = "0.11.1"
>>>>>>> 0cd67b10
features = ["extension-module"]<|MERGE_RESOLUTION|>--- conflicted
+++ resolved
@@ -17,9 +17,5 @@
 path = "../spaceindex"
 
 [dependencies.pyo3]
-<<<<<<< HEAD
-version = "0.10.1"
-=======
 version = "0.11.1"
->>>>>>> 0cd67b10
 features = ["extension-module"]